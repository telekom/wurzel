# SPDX-FileCopyrightText: 2025 Deutsche Telekom AG (opensource@telekom.de)
#
# SPDX-License-Identifier: Apache-2.0

"""CLI Entry."""

from __future__ import annotations

import importlib
import inspect
import logging
import logging.config
import os
import sys
from datetime import datetime
from pathlib import Path
from typing import TYPE_CHECKING, Annotated, cast

import typer
from rich.console import Console
from rich.table import Table

app = typer.Typer(
    no_args_is_help=True,
    context_settings={"help_option_names": ["-h", "--help"]},
)

# Import and add the middlewares command group
# ruff: noqa: E402
from wurzel.cli import cmd_middlewares  # pylint: disable=wrong-import-position

app.add_typer(cmd_middlewares.app, name="middlewares")

log = logging.getLogger(__name__)
console = Console()


if TYPE_CHECKING:  # pragma: no cover - only for typing
    from wurzel.cli.cmd_env import EnvValidationIssue
    from wurzel.step import TypedStep


def executer_callback(_ctx: typer.Context, _param: typer.CallbackParam, value: str):
    """Convert a cli-str to a Type[BaseStepExecutor] or Backend.

    Args:
        _ctx (typer.Context)
        _param (typer.CallbackParam):
        value (str): user typed string

    Raises:
        typer.BadParameter: If user typed string does not correlate with a Executor or Backend

    Returns:
        Type[BaseStepExecutor]: {BaseStepExecutor, ArgoBackend, DvcBackend}

    """
    from wurzel.executors import (  # pylint: disable=import-outside-toplevel
        BaseStepExecutor,
        DvcBackend,  # pylint: disable=import-outside-toplevel
    )
    from wurzel.utils import HAS_HERA  # pylint: disable=import-outside-toplevel

    # Check for executors
    if "BASESTEPEXECUTOR".startswith(value.upper()):
        return BaseStepExecutor

    # Check for backends
    if "DVCBACKEND".startswith(value.upper()):
        return DvcBackend
    if "ARGOBACKEND".startswith(value.upper()):
        if HAS_HERA:
            from wurzel.executors import ArgoBackend  # pylint: disable=import-outside-toplevel

            return ArgoBackend
        raise typer.BadParameter("ArgoBackend requires wurzel[argo] to be installed")

    raise typer.BadParameter(f"{value} is not a recognized executor or backend")


def step_callback(_ctx: typer.Context, _param: typer.CallbackParam, import_path: str):
    """Converts a cli-str to a TypedStep.

    Args:
        _ctx (typer.Context):
        _param (typer.CallbackParam):
        path (str): user-typed string

    Raises:
        typer.BadParameter: import not possible

    Returns:
        Type[TypedStep]: <<step>>

    """
    from wurzel.core import TypedStep  # pylint: disable=import-outside-toplevel

    try:
        if ":" in import_path:
            mod, kls = import_path.rsplit(":", 1)
        else:
            mod, kls = import_path.rsplit(".", 1)
        module = importlib.import_module(mod)
        step = getattr(module, kls)
        assert (inspect.isclass(step) and issubclass(step, TypedStep)) or isinstance(step, TypedStep)
    except ValueError as ve:
        raise typer.BadParameter("Path is not in correct format, should be module.submodule.Step") from ve
    except ModuleNotFoundError as me:
        raise typer.BadParameter(f"Module '{mod}' could not be imported") from me
    except AttributeError as ae:
        raise typer.BadParameter(f"Class '{kls}' not in module {module}") from ae
    except AssertionError as ae:
        raise typer.BadParameter(f"Class '{kls}' not a TypedStep") from ae
    return step


def _ensure_pipeline_obj(pipeline: TypedStep | str):
    """Resolve pipeline argument to a WZ pipeline instance."""
    if isinstance(pipeline, str):
        return pipeline_callback(None, None, pipeline)
    return pipeline


def _load_requirements(pipeline: TypedStep | str, include_optional: bool):
    from wurzel.cli.cmd_env import collect_env_requirements  # pylint: disable=import-outside-toplevel

    pipeline_obj = _ensure_pipeline_obj(pipeline)
    requirements = collect_env_requirements(pipeline_obj)
    filtered = requirements if include_optional else [req for req in requirements if req.required]
    return pipeline_obj, requirements, filtered


def _build_requirements_table(requirements):
    table = Table(title="Environment variables", header_style="bold magenta")
    table.add_column("ENV VAR", style="cyan", overflow="fold")
    table.add_column("REQ", justify="center", style="bold")
    table.add_column("STEP", style="green")
    table.add_column("DEFAULT", overflow="fold")
    table.add_column("DESCRIPTION", overflow="fold")

    for req in requirements:
        default = req.default or "-"
        required_flag = "yes" if req.required else "no"
        table.add_row(req.env_var, required_flag, req.step_name, default, req.description or "-")
    return table


def _build_missing_table(issues: list[EnvValidationIssue]):
    table = Table(title="Missing environment variables", header_style="bold red")
    table.add_column("ENV VAR", style="cyan", overflow="fold")
    table.add_column("MESSAGE", overflow="fold")
    for issue in issues:
        table.add_row(issue.env_var, issue.message)
    return table


def _print_requirements(requirements):
    if console.is_terminal:
        console.print(_build_requirements_table(requirements))
        return

    lines = ["Environment variables"]
    for req in requirements:
        default = req.default or "-"
        required_flag = "required" if req.required else "optional"
        description = req.description or "-"
        lines.append(f"{req.env_var} ({required_flag}) step={req.step_name} default={default} desc={description}")
    typer.echo("\n".join(lines))


def _print_missing(issues: list[EnvValidationIssue]):
    if console.is_terminal:
        console.print(_build_missing_table(issues))
        return

    lines = ["Missing environment variables:"]
    for issue in issues:
        lines.append(f"- {issue.env_var}: {issue.message}")
    typer.echo("\n".join(lines))


def _process_python_file(py_file: Path, search_path: Path, base_module: str, incomplete: str, hints: list) -> None:
    """Process a single Python file to find TypedStep classes."""
    import ast  # pylint: disable=import-outside-toplevel

    try:
        # Fast AST parsing without executing code
        with open(py_file, encoding="utf-8") as f:
            content = f.read()

        # Quick regex check before AST parsing (even faster)
        if "TypedStep" not in content:
            return

        tree = ast.parse(content)
        for node in ast.walk(tree):
            if isinstance(node, ast.ClassDef) and _check_if_typed_step(node):
                # Create module path based on file location
                try:
                    module_path = _build_module_path(py_file, search_path, base_module)
                    full_name = f"{module_path}.{node.name}"
                    if full_name.startswith(incomplete):
                        hints.append(full_name)
                except ValueError:
                    # File is not relative to search_path, skip it
                    continue

    except (OSError, SyntaxError, UnicodeDecodeError):
        # Skip files that can't be parsed
        pass


def _check_if_typed_step(node) -> bool:
    """Check if a class node inherits from TypedStep."""
    import ast  # pylint: disable=import-outside-toplevel

    for base in node.bases:
        if isinstance(base, ast.Name) and base.id == "TypedStep":
            return True
        if isinstance(base, ast.Subscript):
            # Handle generic TypedStep like TypedStep[Input, Output, Settings]
            if isinstance(base.value, ast.Name) and base.value.id == "TypedStep":
                return True
            if isinstance(base.value, ast.Attribute) and base.value.attr == "TypedStep":
                return True
        if isinstance(base, ast.Attribute):
            # Handle cases like wurzel.core.TypedStep
            if base.attr == "TypedStep":
                return True
    return False


def _build_module_path(py_file: Path, search_path: Path, base_module: str) -> str:
    """Build module path from file location."""
    rel_path = py_file.relative_to(search_path)
    path_parts = list(rel_path.parts[:-1]) + [rel_path.stem]
    if base_module:
        # For wurzel built-in steps
        return f"{base_module}.{'.'.join(path_parts)}"
    # For user project steps - use relative path as module
    if path_parts:
        return ".".join(path_parts)
    return rel_path.stem


def complete_step_import(incomplete: str) -> list[str]:  # pylint: disable=too-many-statements
    """AutoComplete for steps - discover TypedStep classes from current project and wurzel."""
    hints: list[str] = []

    # Early optimization: If we have a specific prefix, we can limit scanning
    should_scan_wurzel = not incomplete or incomplete.startswith("wurzel")
    should_scan_current = not incomplete or not incomplete.startswith("wurzel")
    should_scan_installed = "." in incomplete and not incomplete.startswith("wurzel")

    def scan_directory_for_typed_steps(search_path: Path, base_module: str = "", max_files: int = 200) -> None:
        """Scan a directory for TypedStep classes and add them to hints."""
        if not search_path.exists():
            return

        # Directories to exclude from scanning (performance optimization)
        exclude_dirs = {
            ".venv",
            "venv",
            ".env",
            "env",
            "__pycache__",
            ".git",
            ".svn",
            ".hg",
            "node_modules",
            ".tox",
            ".pytest_cache",
            "build",
            "dist",
            ".egg-info",
            "site-packages",
            "tests",  # Skip test directories - unlikely to contain user steps
            "test",
            "testing",
            "docs",  # Skip documentation
            "doc",
        }

        files_processed = 0

        # First, scan Python files directly in the search path
        for py_file in search_path.glob("*.py"):
            if files_processed >= max_files:
                break
            if py_file.name == "__init__.py":
                continue
            _process_python_file(py_file, search_path, base_module, incomplete, hints)
            files_processed += 1

        # Then scan top-level directories that might contain user steps
        for item in search_path.iterdir():
            if files_processed >= max_files:
                break
            if item.is_dir() and item.name not in exclude_dirs:
                # Only go 2 levels deep to avoid deep scanning
                for py_file in item.rglob("*.py"):
                    if files_processed >= max_files:
                        break
                    if py_file.name == "__init__.py":
                        continue

                    # Check if file is in excluded directory
                    if any(exclude_dir in py_file.parts for exclude_dir in exclude_dirs):
                        continue

                    # Limit depth to 3 levels max
                    relative_parts = py_file.relative_to(search_path).parts
                    if len(relative_parts) > 3:
                        continue

                    _process_python_file(py_file, search_path, base_module, incomplete, hints)
                    files_processed += 1

    import threading  # pylint: disable=import-outside-toplevel

    scan_threads = []

    def scan_wurzel():
        if not should_scan_wurzel:
            return
        try:
            import wurzel  # pylint: disable=import-outside-toplevel

            wurzel_path = Path(wurzel.__file__).parent
            wurzel_steps_path = wurzel_path / "steps"
            wurzel_step_path = wurzel_path / "step"
            if wurzel_steps_path.exists():
                scan_directory_for_typed_steps(wurzel_steps_path, "wurzel.steps", max_files=100)
            if wurzel_step_path.exists():
                scan_directory_for_typed_steps(wurzel_step_path, "wurzel.step", max_files=50)
        except ImportError:
            pass

    def scan_current():
        if not should_scan_current:
            return
        try:
            current_dir = Path.cwd()
            scan_directory_for_typed_steps(current_dir, max_files=50)
        except Exception:  # pylint: disable=broad-exception-caught
            pass

    def scan_installed():
        if not should_scan_installed:
            return
        try:
            from importlib.metadata import distributions  # pylint: disable=import-outside-toplevel
            from importlib.util import find_spec  # pylint: disable=import-outside-toplevel

            installed_pkgs = {dist.name for dist in distributions()}
            if "." in incomplete:
                pkg = incomplete.split(".")[0]
                if pkg in installed_pkgs:
                    spec = find_spec(pkg)
                    if spec and spec.origin:
                        pkg_path = Path(spec.origin).parent
                        scan_directory_for_typed_steps(pkg_path, pkg, max_files=50)
            elif incomplete in installed_pkgs:
                spec = find_spec(incomplete)
                if spec and spec.origin:
                    pkg_path = Path(spec.origin).parent
                    scan_directory_for_typed_steps(pkg_path, incomplete, max_files=50)
        except Exception:  # pylint: disable=broad-exception-caught
            pass

    # Start all scan threads (only those that are needed)
    if should_scan_wurzel:
        scan_threads.append(threading.Thread(target=scan_wurzel))
    if should_scan_current:
        scan_threads.append(threading.Thread(target=scan_current))
    if should_scan_installed:
        scan_threads.append(threading.Thread(target=scan_installed))

    for t in scan_threads:
        t.start()
    for t in scan_threads:
        t.join(timeout=1.0)  # Add timeout to prevent hanging

    # Remove duplicates while preserving order
    seen: set[str] = set()
    unique_hints: list[str] = []
    for hint in hints:
        if hint not in seen:
            seen.add(hint)
            unique_hints.append(hint)

    logging.debug("found possible steps:", extra={"hints": unique_hints[:10]})  # Log first 10

    # Filter by incomplete prefix
    return [hint for hint in unique_hints if hint.startswith(incomplete)]


@app.command(no_args_is_help=True, help="Run a step")
# pylint: disable-next=dangerous-default-value,too-many-positional-arguments
def run(
    step: Annotated[
        str,
        typer.Argument(
            allow_dash=False,
            help="module path to step",
            autocompletion=complete_step_import,
            callback=step_callback,
        ),
    ],
    output_path: Annotated[
        Path,
        typer.Option("-o", "--output", file_okay=False, help="Folder with outputs"),
    ] = Path(f"<step-name>-{datetime.now().isoformat(timespec='milliseconds')}"),
    input_folders: Annotated[
        list[Path],
        typer.Option(
            "-i",
            "--inputs",
            help="input folders",
            file_okay=False,
            exists=True,
        ),
    ] = [],
    executor: Annotated[
        str,
        typer.Option(
            # "",
            "-e",
            "--executor",
            help="executor or backend to use for execution",
            callback=executer_callback,
            autocompletion=lambda: ["BaseStepExecutor", "DvcBackend", "ArgoBackend"],
        ),
    ] = "BaseStepExecutor",
    middlewares: Annotated[
        str,
        typer.Option(
            "-m",
            "--middlewares",
            help="comma-separated list of middlewares to enable (e.g., 'prometheus')",
        ),
    ] = "",
    encapsulate_env: Annotated[bool, typer.Option()] = True,
):
    """Run."""
    from wurzel.cli.cmd_run import main as cmd_run  # pylint: disable=import-outside-toplevel

    output_path = Path(str(output_path.absolute()).replace("<step-name>", step.__name__))
    log.debug(
        "executing run",
        extra={
            "parsed_args": {
                "step": step,
                "output_path": output_path,
                "input_folders": input_folders,
                "executor": executor,
                "middlewares": middlewares,
                "encapsulate_env": encapsulate_env,
            }
        },
    )
    return cmd_run(step, output_path, input_folders, executor, encapsulate_env, middlewares)


@app.command("inspect", no_args_is_help=True, help="Display information about a step")
def inspekt(
    step: Annotated[
        str,
        typer.Argument(
            allow_dash=False,
            help="module path to step",
            autocompletion=complete_step_import,
            callback=step_callback,
        ),
    ],
    gen_env: Annotated[bool, typer.Option()] = False,
):
    """Inspect."""
    from wurzel.cli.cmd_inspect import main as cmd_inspect  # pylint: disable=import-outside-toplevel

    return cmd_inspect(step, gen_env)


# Env helpers -----------------------------------------------------------------


def _run_with_progress(description: str, func):
    if not console.is_terminal:
        return func()

    from rich.progress import Progress, SpinnerColumn, TextColumn  # pylint: disable=import-outside-toplevel

    with Progress(
        SpinnerColumn(),
        TextColumn("[progress.description]{task.description}"),
        transient=True,
        console=console,
    ) as progress:
        progress.add_task(description=description, total=None)
        return func()


@app.command("env", help="Inspect or validate environment variables for a pipeline")
def env_cmd(
    pipeline: Annotated[
        str,
        typer.Argument(
            allow_dash=False,
            help="module path to step or pipeline",
            autocompletion=complete_step_import,
        ),
    ],
    include_optional: Annotated[
        bool,
        typer.Option("--include-optional/--only-required", help="display optional variables as well"),
    ] = True,
    gen_env: Annotated[
        bool,
        typer.Option("--gen-env", help="emit .env content instead of a table"),
    ] = False,
    check: Annotated[
        bool,
        typer.Option("--check", help="validate that required env vars are set"),
    ] = False,
    allow_extra_fields: Annotated[
        bool,
        typer.Option("--allow-extra-fields", help="allow unknown settings when validating"),
    ] = False,
):
    """Inspect or validate pipeline env configuration."""
    from wurzel.cli.cmd_env import format_env_snippet, validate_env_vars  # pylint: disable=import-outside-toplevel

    pipeline_obj, requirements, to_display = _run_with_progress(
        "Collecting step settings...",
        lambda: _load_requirements(pipeline, include_optional),
    )

    if check:
        issues = _run_with_progress(
            "Validating environment variables...",
            lambda: validate_env_vars(pipeline_obj, allow_extra_fields=allow_extra_fields),
        )
        if not issues:
            console.print("[green]All required environment variables are set.[/green]")
            return
        _print_missing(issues)
        console.print("[yellow]Hint: run 'wurzel env --gen-env <pipeline>' to see the expected values.[/yellow]")
        raise typer.Exit(code=1)

    if not requirements:
        console.print("[green]Pipeline does not require any environment variables.[/green]")
        return

    if not to_display:
        console.print("[yellow]Pipeline has no required environment variables.[/yellow]")
        return

    if gen_env:
        typer.echo(format_env_snippet(to_display))
        return

    _print_requirements(to_display)


def get_available_backends() -> list[str]:
    """Get list of available backend names.

    Returns:
        list[str]: List of available backend names (e.g., ['DvcBackend', 'ArgoBackend'])
    """
    from wurzel.utils import HAS_HERA  # pylint: disable=import-outside-toplevel

    backends = ["DvcBackend"]
    if HAS_HERA:
        backends.append("ArgoBackend")
    return backends


def backend_callback(_ctx: typer.Context, _param: typer.CallbackParam, backend: str):
<<<<<<< HEAD
    """Validates input and returns fitting backend. Currently always DVCBackend."""
    from wurzel.executors.backend.backend_dvc import DvcBackend  # pylint: disable=import-outside-toplevel
    from wurzel.utils import HAS_HERA  # pylint: disable=import-outside-toplevel
=======
    """Validates input and returns fitting backend. Case-insensitive."""
    from wurzel.backend.backend_dvc import DvcBackend  # pylint: disable=import-outside-toplevel
>>>>>>> d1b65702

    backend_normalized = backend.lower()
    available_backends = get_available_backends()
    available_backends_lower = [b.lower() for b in available_backends]

    # Map normalized backend names to their classes
    if backend_normalized == "dvcbackend":
        if "dvcbackend" in available_backends_lower:
            return DvcBackend
<<<<<<< HEAD
        case "ArgoBackend":
            if HAS_HERA:
                from wurzel.executors.backend.backend_argo import ArgoBackend  # pylint: disable=import-outside-toplevel
=======
    elif backend_normalized == "argobackend":
        if "argobackend" in available_backends_lower:
            from wurzel.backend.backend_argo import ArgoBackend  # pylint: disable=import-outside-toplevel

            return ArgoBackend
        raise typer.BadParameter(f"Backend {backend} not supported. Choose from {', '.join(available_backends)} or install wurzel[argo]")
>>>>>>> d1b65702

    raise typer.BadParameter(f"Backend {backend} not supported. Choose from {', '.join(available_backends)}")


def pipeline_callback(_ctx: typer.Context, _param: typer.CallbackParam, import_path: str):
    """Based on step_callback transform them to WZ pipeline elements."""
    from wurzel.utils.meta_settings import WZ  # pylint: disable=import-outside-toplevel

    step = step_callback(_ctx, _param, import_path)
    if not hasattr(step, "required_steps"):
        step = WZ(step)
    return step


@app.command(help="generate a pipeline")
# pylint: disable-next=dangerous-default-value
def generate(
    pipeline: Annotated[
        str | None,
        typer.Argument(
            allow_dash=False,
            help="module path to step or pipeline(which is a chained step)",
            autocompletion=complete_step_import,
        ),
    ] = None,
    backend: Annotated[
        str,
        typer.Option(
            "-b",
            "--backend",
            help="backend to use",
        ),
    ] = "DvcBackend",
    list_backends: Annotated[
        bool,
        typer.Option(
            "--list-backends",
            help="List all available backends and exit",
        ),
    ] = False,
):
<<<<<<< HEAD
    """Run."""
=======
    """Generate pipeline or list available backends."""
    if list_backends:
        backends = get_available_backends()
        print("Available backends:")  # noqa: T201
        for backend_name in backends:
            print(f"  - {backend_name}")  # noqa: T201
        return None

    if pipeline is None:
        raise typer.BadParameter("pipeline argument is required when not using --list-backends")

    # Process pipeline and backend
    pipeline_obj = pipeline_callback(None, None, pipeline)
    backend_obj = backend_callback(None, None, backend)

    from wurzel.backend.backend import Backend  # pylint: disable=import-outside-toplevel
>>>>>>> d1b65702
    from wurzel.cli.cmd_generate import main as cmd_generate  # pylint: disable=import-outside-toplevel
    from wurzel.executors.backend.backend import Backend  # pylint: disable=import-outside-toplevel

    log.debug(
        "generate pipeline",
        extra={
            "parsed_args": {
                "pipeline": pipeline_obj,
                "backend": backend_obj,
            }
        },
    )
    return print(  # noqa: T201
        cmd_generate(
            pipeline_obj,
            backend=cast(type[Backend], backend_obj),
        )
    )


def update_log_level(log_level: str):
    """Fix for typer logs."""
    from wurzel.utils.logging import get_logging_dict_config  # pylint: disable=import-outside-toplevel

    log_config = get_logging_dict_config(log_level)
    log_config["formatters"]["default"] = {
        "()": "wurzel.cli.logger.WithExtraFormatter",
        "reduced": ["INFO"],
    }
    log_config["handlers"]["default"] = {
        "()": "rich.logging.RichHandler",
        "formatter": "default",
    }
    logging.config.dictConfig(log_config)


@app.callback()
def main_args(
    verbose: Annotated[bool, typer.Option("--verbose")] = False,
    log_level: Annotated[
        str,
        typer.Option(
            "--log-level",
            autocompletion=lambda: ["CRITICAL", "FATAL", "ERROR", "WARN", "INFO", "DEBUG"],
        ),
    ] = "INFO",
):
    """Global settings, main."""
    from wurzel.utils.logging import get_logging_dict_config  # pylint: disable=import-outside-toplevel

    if not os.isatty(1):
        # typer.core.rich = None  # This may not be available in all typer versions
        logging.config.dictConfig(get_logging_dict_config(log_level, "wurzel.utils.logging.JsonStringFormatter"))
        app.pretty_exceptions_enable = False
        app.pretty_exceptions_show_locals = False
    else:
        # Interactive Session
        update_log_level(log_level)
        app.pretty_exceptions_enable = True
        app.pretty_exceptions_show_locals = True
        app.pretty_exceptions_short = not verbose


def main():
    """Main."""
    sys.path.append(os.getcwd())  # needed fo find the files relative to cwd
    app()<|MERGE_RESOLUTION|>--- conflicted
+++ resolved
@@ -37,7 +37,7 @@
 
 if TYPE_CHECKING:  # pragma: no cover - only for typing
     from wurzel.cli.cmd_env import EnvValidationIssue
-    from wurzel.step import TypedStep
+    from wurzel.core import TypedStep
 
 
 def executer_callback(_ctx: typer.Context, _param: typer.CallbackParam, value: str):
@@ -577,14 +577,8 @@
 
 
 def backend_callback(_ctx: typer.Context, _param: typer.CallbackParam, backend: str):
-<<<<<<< HEAD
-    """Validates input and returns fitting backend. Currently always DVCBackend."""
+    """Validates input and returns fitting backend. Case-insensitive."""
     from wurzel.executors.backend.backend_dvc import DvcBackend  # pylint: disable=import-outside-toplevel
-    from wurzel.utils import HAS_HERA  # pylint: disable=import-outside-toplevel
-=======
-    """Validates input and returns fitting backend. Case-insensitive."""
-    from wurzel.backend.backend_dvc import DvcBackend  # pylint: disable=import-outside-toplevel
->>>>>>> d1b65702
 
     backend_normalized = backend.lower()
     available_backends = get_available_backends()
@@ -594,18 +588,12 @@
     if backend_normalized == "dvcbackend":
         if "dvcbackend" in available_backends_lower:
             return DvcBackend
-<<<<<<< HEAD
-        case "ArgoBackend":
-            if HAS_HERA:
-                from wurzel.executors.backend.backend_argo import ArgoBackend  # pylint: disable=import-outside-toplevel
-=======
     elif backend_normalized == "argobackend":
         if "argobackend" in available_backends_lower:
-            from wurzel.backend.backend_argo import ArgoBackend  # pylint: disable=import-outside-toplevel
+            from wurzel.executors.backend.backend_argo import ArgoBackend  # pylint: disable=import-outside-toplevel
 
             return ArgoBackend
         raise typer.BadParameter(f"Backend {backend} not supported. Choose from {', '.join(available_backends)} or install wurzel[argo]")
->>>>>>> d1b65702
 
     raise typer.BadParameter(f"Backend {backend} not supported. Choose from {', '.join(available_backends)}")
 
@@ -647,9 +635,6 @@
         ),
     ] = False,
 ):
-<<<<<<< HEAD
-    """Run."""
-=======
     """Generate pipeline or list available backends."""
     if list_backends:
         backends = get_available_backends()
@@ -665,10 +650,8 @@
     pipeline_obj = pipeline_callback(None, None, pipeline)
     backend_obj = backend_callback(None, None, backend)
 
-    from wurzel.backend.backend import Backend  # pylint: disable=import-outside-toplevel
->>>>>>> d1b65702
     from wurzel.cli.cmd_generate import main as cmd_generate  # pylint: disable=import-outside-toplevel
-    from wurzel.executors.backend.backend import Backend  # pylint: disable=import-outside-toplevel
+    from wurzel.executors.backend import Backend  # pylint: disable=import-outside-toplevel
 
     log.debug(
         "generate pipeline",
