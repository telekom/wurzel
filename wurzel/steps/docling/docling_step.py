--- conflicted
+++ resolved
@@ -100,13 +100,8 @@
             md_text (str): The raw Markdown input string.
 
         """
-<<<<<<< HEAD
-        with CleanMarkdownRenderer() as renderer:
+        with MD_RENDER_LOCK, CleanMarkdownRenderer() as renderer:
             ast = MTDocument(md_text)
-=======
-        with MD_RENDER_LOCK, CleanMarkdownRenderer() as renderer:
-            ast = Document(md_text)
->>>>>>> 22e70027
             cleaned = renderer.render(ast).replace("\n", "")
             soup = BeautifulSoup(cleaned, "html.parser")
             first_heading_tag = soup.find(["h1", "h2", "h3", "h4", "h5", "h6"])
