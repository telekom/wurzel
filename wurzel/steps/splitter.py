--- conflicted
+++ resolved
@@ -2,13 +2,9 @@
 #
 # SPDX-License-Identifier: Apache-2.0
 
-<<<<<<< HEAD
 """
 consists of TypedStep to split documents
 """
-=======
-"""consists of DVCSteps to embedd files and save them as for example as csv."""
->>>>>>> 3ca53a65
 
 # Standard library imports
 from logging import getLogger
