--- conflicted
+++ resolved
@@ -146,11 +146,14 @@
         context = self.get_simple_context(doc.keywords)
         text = self.get_embedding_input_from_document(doc) if self.settings.CLEAN_MD_BEFORE_EMBEDDING else doc.md
         vector = self.embedding.embed_query(text)
-<<<<<<< HEAD
-        return {"text": doc.md, "vector": vector, "url": doc.url, "keywords": context, "embedding_input_text": text}
-=======
-        return {"text": doc.md, "vector": vector, "url": doc.url, "keywords": context, "metadata": doc.metadata}
->>>>>>> 221ca318
+        return {
+            "text": doc.md,
+            "vector": vector,
+            "url": doc.url,
+            "keywords": context,
+            "embedding_input_text": text,
+            "metadata": doc.metadata,
+        }
 
     def is_stopword(self, word: str) -> bool:
         """Stopword Detection Function."""
