--- conflicted
+++ resolved
@@ -118,20 +118,12 @@
 
         return DataFrame[EmbeddingResult](DataFrame[EmbeddingResult](rows))
 
-<<<<<<< HEAD
-    def log_statistics(self, series: np.array, name: str):
-=======
     def log_statistics(self, series: np.ndarray, name: str):
->>>>>>> 4a276d1f
         """Log descriptive statistics for all documents.
 
         Parameters
         ----------
-<<<<<<< HEAD
-        series : np.array
-=======
         series : np.ndarray
->>>>>>> 4a276d1f
             Numerical values representing the documents.
         name : str
             The name of the document metric.
