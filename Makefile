# SPDX-FileCopyrightText: 2024 Deutsche Telekom AG
#
# SPDX-License-Identifier: CC0-1.0
.PHONY: install test clean
SRC_DIR = ./wurzel
TEST_DIR= ./tests
VENV = .venv
UV?=$(VENV)/bin/uv
PY=$(VENV)/bin/python
PIP?=$(VENV)/bin/pip
build: install
	$(PY) -m build .

$(VENV)/touchfile: pyproject.toml $(UV)
	$(UV) --no-progress pip install -r pyproject.toml --all-extras
	$(UV) --no-progress pip install -r DIRECT_REQUIREMENTS.txt
	@touch $(VENV)/touchfile
$(PY):
	python3.11 -m venv $(VENV)
$(UV): $(PY)
	$(PIP) install uv
install: $(VENV)/touchfile
	$(VENV)/bin/pre-commit install -f --hook-type pre-commit

test: install
	$(UV) run pytest $(TEST_DIR) --cov-branch --cov-report term --cov-report html:reports --cov-fail-under=90  --cov=$(SRC_DIR)
lint: install reuse-lint
	$(UV) run pylint $(SRC_DIR)

clean:
	@rm -rf __pycache__ ${SRC_DIR}/*.egg-info **/__pycache__ .pytest_cache
	@rm -rf .coverage reports dist

documentation:
	sphinx-apidoc  -o ./docs . -f && cd docs && make html && cd .. && firefox ./docs/build/html/index.html

reuse-lint:
<<<<<<< HEAD
	$(UV) run  reuse lint
=======
	$(UV) run  reuse lint

	
>>>>>>> 480dbea1
<|MERGE_RESOLUTION|>--- conflicted
+++ resolved
@@ -35,10 +35,4 @@
 	sphinx-apidoc  -o ./docs . -f && cd docs && make html && cd .. && firefox ./docs/build/html/index.html
 
 reuse-lint:
-<<<<<<< HEAD
 	$(UV) run  reuse lint
-=======
-	$(UV) run  reuse lint
-
-	
->>>>>>> 480dbea1
