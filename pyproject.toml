# SPDX-FileCopyrightText: 2024 Deutsche Telekom AG
#
# SPDX-License-Identifier: CC0-1.0
[project]
name = "wurzel"

<<<<<<< HEAD
version = "1.2.4-dev.2"
=======
version = "1.3.0"
>>>>>>> 6d27d7fc

description = "Pick, choose and chain your RAG tools in a pythonic way"
authors = [
    {name ="Thomas Weigel", email="thomas.weigel@telekom.de"},
    {name ="Paul Bauriegel", email="paul.bauriegel@telekom.de"},
    {name ="Maximilian Erren", email="maximilian.erren@telekom.de"}
]
readme = "README.md"
requires-python = ">= 3.11, < 3.13"

license = {file = "LICENSES/Apache-2.0.txt"}
classifiers = [
    'Programming Language :: Python :: 3.11',
    'Programming Language :: Python :: 3.12',
    'Intended Audience :: Developers',
    'Intended Audience :: Information Technology',
    'License :: OSI Approved :: Apache Software License',
    'Operating System :: OS Independent',
    'Topic :: Internet',
    'Topic :: Scientific/Engineering :: Information Analysis',
    'Topic :: Software Development :: Libraries :: Python Modules',
    'Topic :: Software Development :: Pre-processors',
    'Topic :: Software Development :: Version Control',
]
dependencies= [
    "tqdm==4.66.5",
    "pandas==2.2.2",
    "numpy < 2.0.0",
    "dvc==3.53.1",
    "Markdown==3.6",
    "pydantic-settings==2.5.2",
    "pydantic>=2.6.4, == 2.*",
    "asgi-correlation-id>=4.3.1, == 4.*",
    "langchain-core>=0.2.0",
    "prometheus-client==0.21.1",
    "mistletoe==1.4.0",
    "pandera==0.20.3",
    "mdformat==0.7.17",
    "spacy==3.7.5",
    "tiktoken==0.7.0",
    "joblib>=1.4.0",
    "lxml==5.2.*",
    "marshmallow<4.0.0",
]

[project.optional-dependencies]
qdrant = [
    "qdrant-client==1.10.1"
]
argo = [
    "hera >=5.20.1",
]
docling = [
    "docling==2.30.0"
]
milvus = [
    "pymilvus==2.4.4",
]

# TLSH (Trend Micro Locality Sensitive Hash)
# Note: Official TLSH repo: https://github.com/trendmicro/tlsh
# - The latest release (4.12.0) requires installation from source, which fails.
# - https://pypi.org/project/python-tlsh/ is unmaintained; latest (4.5.0) does not work on Windows.
# - https://pypi.org/project/py-tlsh/ is also unmaintained; latest (4.7.2) works on win & mac & ubuntu.
tlsh = [
    "py-tlsh==4.7.2"
]
lint = [
    "pylint[spelling]==3.3.7",
    "pylint-json2html==0.5.0",
    "pre-commit==4.1.*",
    "reuse==5.0.2",
    "ruff==0.9.10",
]
test = [
    "pytest==8.4.*",
    "pytest-asyncio==0.23.*",
    "pytest-cov==4.*",
    "pytest-html==4.*",
    "pytest_env==1.*",
    "pytest-xdist==3.*",
    "pytest-mock==3.*",
    "requests-mock==1.*",
    #"milvus-lite==2.*", # used for miluvs mock no support for windows https://github.com/milvus-io/milvus-lite/issues/176
]

docs = [
    "mkdocstrings[python]"
]

all = ["wurzel[qdrant,milvus,tlsh,docling,argo]"]
dev = ["wurzel[lint,test,all]"]

[build-system]
requires = ["setuptools>=78.1.0", "wheel"]
build-backend = "setuptools.build_meta"

[tool.setuptools.packages.find]
include = ["wurzel*"]
namespaces = false

[tool.setuptools.package-data]
wurzel = ["data/*", "utils/to_markdown/*"]



[tool.mypy]
python_version = "3.11 | 3.12"
disable_error_code = ["import-untyped"]
[tool.pylint.'MESSAGES CONTROL']
max-line-length = 140
max-locals = 18
max-returns = 10
max-args = 10
min-public-methods = 0
disable = "W1203, C0114"
[tool.setuptools.dynamic]
version = {file = "VERSION"}
[project.scripts]
wurzel = "wurzel.cli._main:main"

[project.urls]
"Release notes" = "https://github.com/telekom/wurzel/releases/"
Source = "https://github.com/telekom/wurzel"

[tool.semantic_release]
version_toml = ["pyproject.toml:project.version"]
build_command = "python -m pip install build; python -m build"
tag_format = "{version}"

[tool.semantic_release.commit_parser_options]
major_types = ["breaking"]
minor_types = ["feat", "feature"]
patch_types = ["fix", "perf", "hotfix", "patch"]
allowed_tags = ["feat","feature", "fix", "hotfix", "perf", "patch", "build", "chore", "ci", "docs", "style", "refactor", "ref", "test"]
default_bump_level = 0

[tool.semantic_release.branches.main]
match = "(main)"
prerelease = false

[tool.semantic_release.branches.dev]
match = "^(?!main$).+"
prerelease = true
prerelease_token = "dev"


[tool.ruff]

target-version = "py39"
line-length = 140

[tool.ruff.lint]
select = [
    "F",  # pyflakes rules,
    "I",  # sorting for imports
    "E",  # formatting
    "D",  # formatting for docs (disabled)
    "UP", # upgrade to latest syntax if possible
    "C4", # cleaner comprehensions
    "T201", # bad function print
]

ignore = [
    "D401", # First line of docstring should be in imperative mood
    "D100",# Missing docstring in public module #TODO:
    "D104", # Missing docstring in public package #TODO:
    "D105", # Missing docstring in magic method #TODO:
    "D102",  #Missing docstring in public method #TODO:
    "D417", # Missing argument description in the docstring for `__init__`: `defaults` #TODO:
    "D107", # Missing docstring in `__init__` #TODO:
    "D103", # Missing docstring in public function #TODO:
    "D101",  #Missing docstring in public class #TODO:
    "D205", #1 blank line required between summary line and description
    "D211", # `incorrect-blank-line-before-class` (D203) and `no-blank-line-before-class` (D211) are incompatible.
    "D213", #`multi-line-summary-first-line` (D212) and `multi-line-summary-second-line` (D213) are incompatible.
    "D203", #cause conflicts when used with the formatter
]

[tool.ruff.format]
quote-style = "double"

indent-style = "space"

skip-magic-trailing-comma = false

line-ending = "auto"<|MERGE_RESOLUTION|>--- conflicted
+++ resolved
@@ -4,11 +4,7 @@
 [project]
 name = "wurzel"
 
-<<<<<<< HEAD
-version = "1.2.4-dev.2"
-=======
 version = "1.3.0"
->>>>>>> 6d27d7fc
 
 description = "Pick, choose and chain your RAG tools in a pythonic way"
 authors = [
