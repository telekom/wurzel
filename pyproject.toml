--- conflicted
+++ resolved
@@ -6,14 +6,14 @@
 version = "0.6.0"
 description = ""
 authors = [
-    {name ="Thomas Weigel", email="thomas.weigel@telekom.de"},
-    {name ="Paul Bauriegel", email="paul.bauriegel@telekom.de"},
-    {name ="Maximilian Erren", email="maximilian.erren@telekom.de"}
+    { name = "Thomas Weigel", email = "thomas.weigel@telekom.de" },
+    { name = "Paul Bauriegel", email = "paul.bauriegel@telekom.de" },
+    { name = "Maximilian Erren", email = "maximilian.erren@telekom.de" }
 ]
 readme = "README.md"
 requires-python = ">= 3.11, < 3.13"
 
-license = {file = "LICENSES/Apache-2.0.txt"}
+license = { file = "LICENSES/Apache-2.0.txt" }
 classifiers = [
     'Programming Language :: Python :: 3.11',
     'Programming Language :: Python :: 3.12',
@@ -27,7 +27,7 @@
     'Topic :: Software Development :: Pre-processors',
     'Topic :: Software Development :: Version Control',
 ]
-dependencies= [
+dependencies = [
     "tqdm==4.66.5",
     "pandas==2.2.2",
     "numpy < 2.0.0",
@@ -45,18 +45,11 @@
     "tiktoken==0.7.0",
     "joblib>=1.4.0",
     "lxml==5.2.*",
-
 ]
 
 [project.optional-dependencies]
-<<<<<<< HEAD
 qdrant = ["qdrant-client==1.10.1"]
 docling = ["docling==2.26.0"]
-=======
-qdrant = [
-    "qdrant-client==1.10.1"
-]
->>>>>>> f22d575a
 milvus = [
     "pymilvus==2.4.4",
 ]
@@ -83,11 +76,7 @@
 ]
 
 
-<<<<<<< HEAD
-dev = ["wurzel[lint,test,qdrant,milvus,docling]"]
-=======
-dev = ["wurzel[lint,test,qdrant,milvus,tlsh]"]
->>>>>>> f22d575a
+dev = ["wurzel[lint,test,qdrant,milvus,tlsh,docling]"]
 
 [build-system]
 requires = ["setuptools", "wheel"]
@@ -113,7 +102,7 @@
 min-public-methods = 0
 disable = "W1203, C0114"
 [tool.setuptools.dynamic]
-version = {file = "VERSION"}
+version = { file = "VERSION" }
 [project.scripts]
 wurzel = "wurzel.cli._main:main"
 
@@ -130,7 +119,7 @@
 major_types = ["breaking"]
 minor_types = ["feat"]
 patch_types = ["fix", "perf", "hotfix", "patch"]
-allowed_tags = ["feat", "fix","hotfix", "perf","patch", "build", "chore", "ci", "docs", "style", "refactor", "ref", "test"]
+allowed_tags = ["feat", "fix", "hotfix", "perf", "patch", "build", "chore", "ci", "docs", "style", "refactor", "ref", "test"]
 default_bump_level = 0
 
 [tool.semantic_release.branches.main]
@@ -150,10 +139,10 @@
 
 [tool.ruff.lint]
 select = [
-    "F",  # pyflakes rules,
-    "I",  # sorting for imports
+    "F", # pyflakes rules,
+    "I", # sorting for imports
     # "E",  # formatting for docs (disabled)
     # "D",  # formatting for docs (disabled)
-   # "UP", # upgrade to latest syntax if possible (disabled)
+    # "UP", # upgrade to latest syntax if possible (disabled)
     "C4", # cleaner comprehensions
 ]