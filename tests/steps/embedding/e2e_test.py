# SPDX-FileCopyrightText: 2025 Deutsche Telekom AG (opensource@telekom.de)
#
# SPDX-License-Identifier: Apache-2.0

# Standard library imports
import logging
import shutil
from pathlib import Path

import pytest

from wurzel.utils import HAS_LANGCHAIN_CORE, HAS_REQUESTS, HAS_SPACY, HAS_TIKTOKEN

if not HAS_LANGCHAIN_CORE or not HAS_REQUESTS or not HAS_SPACY or not HAS_TIKTOKEN:
    pytest.skip("Embedding dependencies (langchain-core, requests, spacy, tiktoken) are not available", allow_module_level=True)

from wurzel.exceptions import StepFailed
from wurzel.step_executor import BaseStepExecutor
from wurzel.steps import EmbeddingStep
from wurzel.steps.embedding.huggingface import HuggingFaceInferenceAPIEmbeddings
from wurzel.steps.embedding.step_multivector import EmbeddingMultiVectorStep


def test_embedding_step(mock_embedding, default_embedding_data, env, splitter_tokenizer_model, sentence_splitter_model):
    """Tests the execution of the `EmbeddingStep` with a mock input file.

    Parameters
    ----------
    mock_embedding : MockEmbedding
        The mock embedding fixture.
    tmp_path : pathlib.Path
        A pytest fixture that provides a temporary directory unique to the test invocation.

    Asserts
    -------
    Asserts that the `embedding.csv` file is created in the output folder.

    """
    env.set("EMBEDDINGSTEP__API", "https://example-embedding.com/embed")
    env.set("EMBEDDINGSTEP__TOKEN_COUNT_MIN", "64")
    env.set("EMBEDDINGSTEP__TOKEN_COUNT_MAX", "256")
    env.set("EMBEDDINGSTEP__TOKEN_COUNT_BUFFER", "32")
    env.set("EMBEDDINGSTEP__TOKENIZER_MODEL", splitter_tokenizer_model)
    env.set("EMBEDDINGSTEP__SENTENCE_SPLITTER_MODEL", sentence_splitter_model)

    EmbeddingStep._select_embedding = mock_embedding
    input_folder, output_folder = default_embedding_data
    step_res = BaseStepExecutor(dont_encapsulate=False).execute_step(EmbeddingStep, [input_folder], output_folder)
    assert output_folder.is_dir()
    assert len(list(output_folder.glob("*"))) > 0

    step_output, step_report = step_res[0]

    assert len(step_output) == 11, "Step outputs have wrong count."
    assert step_report.results == 11, "Step report has wrong count of outputs."


def test_mutlivector_embedding_step(mock_embedding, tmp_path, env):
    """Tests the execution of the `EmbeddingMultiVectorStep` with a mock input file.

    Parameters
    ----------
    mock_embedding : MockEmbedding
        The mock embedding fixture.
    tmp_path : pathlib.Path
        A pytest fixture that provides a temporary directory unique to the test invocation.

    Asserts
    -------
    Asserts that the `embedding.csv` file is created in the output folder.

    """
    env.set("EMBEDDINGMULTIVECTORSTEP__API", "https://example-embedding.com/embed")
    EmbeddingStep._select_embedding = mock_embedding
    EmbeddingMultiVectorStep._select_embedding = mock_embedding
    EmbeddingStep._select_embedding = mock_embedding
    mock_file = Path("tests/data/markdown.json")
    input_folder = tmp_path / "input"
    input_folder.mkdir()
    shutil.copy(mock_file, input_folder)
    output_folder = tmp_path / "out"
    BaseStepExecutor(dont_encapsulate=False).execute_step(EmbeddingMultiVectorStep, [input_folder], output_folder)
    assert output_folder.is_dir()
    assert len(list(output_folder.glob("*"))) > 0


def test_inheritance(env, default_embedding_data):
    env.set("INHERITEDSTEP__API", "https://example-embedding.com/embed")
    EXPECTED_EXCEPTION = "1234-exepected-4321"

    class InheritedStep(EmbeddingStep):
        @staticmethod
        def _select_embedding(*args, **kwargs) -> HuggingFaceInferenceAPIEmbeddings:
            raise RuntimeError(EXPECTED_EXCEPTION)

    inp, out = default_embedding_data
    with pytest.raises(StepFailed) as sf:
        with BaseStepExecutor() as ex:
            ex(InheritedStep, [inp], out)
    assert sf.value.message.endswith(EXPECTED_EXCEPTION)


def test_embedding_step_log_statistics(
    mock_embedding, default_embedding_data, env, caplog, splitter_tokenizer_model, sentence_splitter_model
):
    """Tests the logging of descriptive statistics in the `EmbeddingStep` with a mock input file."""
    env.set("EMBEDDINGSTEP__API", "https://example-embedding.com/embed")
    env.set("EMBEDDINGSTEP__NUM_THREADS", "1")  # Ensure deterministic behavior with single thread
    env.set("EMBEDDINGSTEP__TOKEN_COUNT_MIN", "64")
    env.set("EMBEDDINGSTEP__TOKEN_COUNT_MAX", "256")
    env.set("EMBEDDINGSTEP__TOKEN_COUNT_BUFFER", "32")
    env.set("EMBEDDINGSTEP__TOKENIZER_MODEL", splitter_tokenizer_model)
    env.set("EMBEDDINGSTEP__SENTENCE_SPLITTER_MODEL", sentence_splitter_model)

    EmbeddingStep._select_embedding = mock_embedding
    input_folder, output_folder = default_embedding_data

    with caplog.at_level(logging.INFO):
        BaseStepExecutor(dont_encapsulate=False).execute_step(EmbeddingStep, [input_folder], output_folder)

    # check if output log exists
    assert "Distribution of char length" in caplog.text, "Missing log output for char length"
    assert "Distribution of token length" in caplog.text, "Missing log output for token length"
    assert "Distribution of chunks count" in caplog.text, "Missing log output for chunks count"

    # check extras
    char_length_record = None
    token_length_record = None
    chunks_count_record = None

    for record in caplog.records:
        if "Distribution of char length" in record.message:
            char_length_record = record

        if "Distribution of token length" in record.message:
            token_length_record = record

        if "Distribution of chunks count" in record.message:
            chunks_count_record = record

    expected_char_length_count = 11

    # Check values if a small tolerance
<<<<<<< HEAD
    expected_char_length_mean = pytest.approx(609.27, abs=0.1)
    expected_token_length_mean = pytest.approx(229.91, abs=0.1)
=======
    expected_char_length_mean = pytest.approx(609.18, abs=0.1)
    expected_token_length_mean = pytest.approx(188.3, abs=0.1)
>>>>>>> e4081055
    expected_chunks_count_mean = pytest.approx(3.18, abs=0.2)

    assert char_length_record.count == expected_char_length_count, (
        f"Invalid char length count: expected {expected_char_length_count}, got {char_length_record.count}"
    )
    assert char_length_record.mean == expected_char_length_mean, (
        f"Invalid char length mean: expected {expected_char_length_mean}, got {char_length_record.mean}"
    )
    assert token_length_record.mean == expected_token_length_mean, (
        f"Invalid token length mean: expected {expected_token_length_mean}, got {token_length_record.mean}"
    )
    assert chunks_count_record.mean == expected_chunks_count_mean, (
        f"Invalid chunks count mean: expected {expected_chunks_count_mean}, got {chunks_count_record.mean}"
    )<|MERGE_RESOLUTION|>--- conflicted
+++ resolved
@@ -141,13 +141,8 @@
     expected_char_length_count = 11
 
     # Check values if a small tolerance
-<<<<<<< HEAD
-    expected_char_length_mean = pytest.approx(609.27, abs=0.1)
-    expected_token_length_mean = pytest.approx(229.91, abs=0.1)
-=======
     expected_char_length_mean = pytest.approx(609.18, abs=0.1)
-    expected_token_length_mean = pytest.approx(188.3, abs=0.1)
->>>>>>> e4081055
+    expected_token_length_mean = pytest.approx(187.90, abs=0.1)
     expected_chunks_count_mean = pytest.approx(3.18, abs=0.2)
 
     assert char_length_record.count == expected_char_length_count, (
