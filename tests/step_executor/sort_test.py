--- conflicted
+++ resolved
@@ -25,13 +25,8 @@
         pytest.param(
             DataFrame[EmbeddingResult](
                 [
-<<<<<<< HEAD
-                    {"text": "a", "url": "url", "vector": [0.1], "keywords": "kw", "embedding_input_text": "a"},
-                    {"text": "b", "url": "url", "vector": [0.1], "keywords": "kw", "embedding_input_text": "b"},
-=======
-                    {"text": "a", "url": "url", "vector": [0.1], "keywords": "kw", "metadata": {"foo": "bar"}},
-                    {"text": "b", "url": "url", "vector": [0.1], "keywords": "kw", "metadata": {"foo": "bar"}},
->>>>>>> 221ca318
+                    {"text": "a", "url": "url", "vector": [0.1], "keywords": "kw", "embedding_input_text": "a", "metadata": {"foo": "bar"}},
+                    {"text": "b", "url": "url", "vector": [0.1], "keywords": "kw", "embedding_input_text": "b", "metadata": {"foo": "bar"}},
                 ]
             ),
             id="DataFrame",
@@ -68,24 +63,14 @@
 def test_unsorted_df():
     unsorted = DataFrame[EmbeddingResult](
         [
-<<<<<<< HEAD
-            {"text": "b", "url": "url", "vector": [0.1], "keywords": "kw", "embedding_input_text": "b"},
-            {"text": "a", "url": "url", "vector": [0.1], "keywords": "kw", "embedding_input_text": "a"},
-=======
-            {"text": "b", "url": "url", "vector": [0.1], "keywords": "kw", "metadata": {"foo": "bar"}},
-            {"text": "a", "url": "url", "vector": [0.1], "keywords": "kw", "metadata": {"foo": "bar"}},
->>>>>>> 221ca318
+            {"text": "b", "url": "url", "vector": [0.1], "keywords": "kw", "embedding_input_text": "b", "metadata": {"foo": "bar"}},
+            {"text": "a", "url": "url", "vector": [0.1], "keywords": "kw", "embedding_input_text": "a", "metadata": {"foo": "bar"}},
         ]
     )
     sort = DataFrame[EmbeddingResult](
         [
-<<<<<<< HEAD
-            {"text": "a", "url": "url", "vector": [0.1], "keywords": "kw", "embedding_input_text": "a"},
-            {"text": "b", "url": "url", "vector": [0.1], "keywords": "kw", "embedding_input_text": "b"},
-=======
-            {"text": "a", "url": "url", "vector": [0.1], "keywords": "kw", "metadata": {"foo": "bar"}},
-            {"text": "b", "url": "url", "vector": [0.1], "keywords": "kw", "metadata": {"foo": "bar"}},
->>>>>>> 221ca318
+            {"text": "a", "url": "url", "vector": [0.1], "keywords": "kw", "embedding_input_text": "a", "metadata": {"foo": "bar"}},
+            {"text": "b", "url": "url", "vector": [0.1], "keywords": "kw", "embedding_input_text": "b", "metadata": {"foo": "bar"}},
         ]
     )
     assert not sort.equals(unsorted), "sanity check"
