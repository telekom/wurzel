--- conflicted
+++ resolved
@@ -7,44 +7,16 @@
 
 Semantic document elements (e.g., headings) are repeated.
 
-<<<<<<< HEAD
-### SemanticSplitter
-
-::: wurzel.utils.semantic_splitter.SemanticSplitter
-=======
 ::: wurzel.utils.splitters.semantic_splitter.SemanticSplitter
     options:
       show_source: false
       heading_level: 3
->>>>>>> 0f3d6482
 
 ## Table Splitter
 
 For Markdown tables, a custom logic is implemented that preserves the table structure by repeating the header row if a split occurs within a table. So subsequent chunks maintain the semantic table information from the header row.
 By default, tables are never broken in the middle of a row; if a *single* row exceeds the budget, it is split at column boundaries instead and full-header is repeated.
 
-<<<<<<< HEAD
-### MarkdownTableSplitterUtil
-
-::: wurzel.utils.markdown_table_splitter.MarkdownTableSplitterUtil
-
-## Tokenizers
-
-When splitting documents for LLMs or embedding models, it is crucial to do the splitting according to the tokenization of the subsequent model.
-For this reason, we have a utility class that provides abstractions for different tokenizers from OpenAI's tiktoken and HF transformers.
-
-### Tokenizer
-
-::: wurzel.utils.tokenizers.Tokenizer
-
-### TiktokenTokenizer
-
-::: wurzel.utils.tokenizers.TiktokenTokenizer
-
-### HFTokenizer
-
-::: wurzel.utils.tokenizers.HFTokenizer
-=======
 ::: wurzel.utils.splitters.markdown_table_splitter.MarkdownTableSplitterUtil
     options:
       show_source: false
@@ -62,5 +34,4 @@
 ::: wurzel.utils.splitters.sentence_splitter.SpacySentenceSplitter
     options:
       show_source: false
-      heading_level: 3
->>>>>>> 0f3d6482
+      heading_level: 3