# Splitter

The splitter step (also known as chunking) takes a long Markdown document (`*.md`) as the input and returns smaller splits (or chunks) that can easier processed by an embedding model or language model.
The splitter keeps the length of the output chunks below a defined threshold (token limit) and tries to split without breaking the document context, e.g., split only at the end of a sentence and not within a sentence.

## Semantic Splitter

Semantic document elements (e.g., headings) are repeated.

<<<<<<< HEAD
::: wurzel.utils.semantic_splitter.SemanticSplitter
    handler: python
=======
::: wurzel.utils.splitters.semantic_splitter.SemanticSplitter
    options:
      show_source: false
      heading_level: 3
>>>>>>> 0f3d6482

## Table Splitter

For Markdown tables, a custom logic is implemented that preserves the table structure by repeating the header row if a split occurs within a table. So subsequent chunks maintain the semantic table information from the header row.
By default, tables are never broken in the middle of a row; if a *single* row exceeds the budget, it is split at column boundaries instead and full-header is repeated.

<<<<<<< HEAD
::: wurzel.utils.markdown_table_splitter.MarkdownTableSplitterUtil
    handler: python
=======
::: wurzel.utils.splitters.markdown_table_splitter.MarkdownTableSplitterUtil
    options:
      show_source: false
      heading_level: 3

## Sentence Splitter

The semantic splitter avoids splitting within sentences and to achieve this it relies on a sentence splitter. The sentence splitter takes longer text as input and splits the text into individual sentences. There are different implementations available.

::: wurzel.utils.splitters.sentence_splitter.RegexSentenceSplitter
    options:
      show_source: false
      heading_level: 3

::: wurzel.utils.splitters.sentence_splitter.SpacySentenceSplitter
    options:
      show_source: false
      heading_level: 3
>>>>>>> 0f3d6482
<|MERGE_RESOLUTION|>--- conflicted
+++ resolved
@@ -1,32 +1,25 @@
 # Splitter
 
-The splitter step (also known as chunking) takes a long Markdown document (`*.md`) as the input and returns smaller splits (or chunks) that can easier processed by an embedding model or language model.
+The splitter step (also known as chunking) takes a long Markdown document as the input and returns smaller splits (or chunks) that can easier processed by an embedding model or language model.
 The splitter keeps the length of the output chunks below a defined threshold (token limit) and tries to split without breaking the document context, e.g., split only at the end of a sentence and not within a sentence.
 
 ## Semantic Splitter
 
 Semantic document elements (e.g., headings) are repeated.
 
-<<<<<<< HEAD
-::: wurzel.utils.semantic_splitter.SemanticSplitter
+::: wurzel.utils.splitters.semantic_splitter.SemanticSplitter
     handler: python
-=======
-::: wurzel.utils.splitters.semantic_splitter.SemanticSplitter
     options:
       show_source: false
       heading_level: 3
->>>>>>> 0f3d6482
 
 ## Table Splitter
 
 For Markdown tables, a custom logic is implemented that preserves the table structure by repeating the header row if a split occurs within a table. So subsequent chunks maintain the semantic table information from the header row.
 By default, tables are never broken in the middle of a row; if a *single* row exceeds the budget, it is split at column boundaries instead and full-header is repeated.
 
-<<<<<<< HEAD
-::: wurzel.utils.markdown_table_splitter.MarkdownTableSplitterUtil
+::: wurzel.utils.splitters.markdown_table_splitter.MarkdownTableSplitterUtil
     handler: python
-=======
-::: wurzel.utils.splitters.markdown_table_splitter.MarkdownTableSplitterUtil
     options:
       show_source: false
       heading_level: 3
@@ -36,12 +29,13 @@
 The semantic splitter avoids splitting within sentences and to achieve this it relies on a sentence splitter. The sentence splitter takes longer text as input and splits the text into individual sentences. There are different implementations available.
 
 ::: wurzel.utils.splitters.sentence_splitter.RegexSentenceSplitter
+    handler: python
     options:
       show_source: false
       heading_level: 3
 
 ::: wurzel.utils.splitters.sentence_splitter.SpacySentenceSplitter
+    handler: python
     options:
       show_source: false
-      heading_level: 3
->>>>>>> 0f3d6482
+      heading_level: 3