# SPDX-FileCopyrightText: 2024 Deutsche Telekom AG
#
# SPDX-License-Identifier: CC0-1.0

# See https://reuse.software/spec-3.2/#reusetoml for specification
version = 1

## Example:
[[annotations]]
path = [
    "tests/data/**.csv",
    "tests/data/**.json",
    ]
precedence = "override"
SPDX-FileCopyrightText = "2024 Deutsche Telekom AG"
SPDX-License-Identifier = "CC0-1.0"
[[annotations]]
path = [
    "**/*/*.excalidraw*",
    "**/*/README.md",
    ".github/workflows/*.yaml",
    ".github/**/*.md",
    "VERSION",
    ".vscode/settings.json",
    "DIRECT_REQUIREMENTS.txt",
    "tests/data/scraperapi/*.html",
    "docs/**/*.md",
<<<<<<< HEAD
    "tests/data/**/*",
=======
    "examples/**/*.md",
    "**/requirements.txt",
>>>>>>> d911c8db
    ]
precedence = "override"
SPDX-FileCopyrightText = "NONE"
SPDX-License-Identifier = "CC0-1.0"
[[annotations]]
path = [
    "docs/icon.png"
    ]
precedence = "override"
SPDX-FileCopyrightText = "2024 Deutsche Telekom AG"
SPDX-License-Identifier = "Apache-2.0"


[[annotations]]
path = [
    "wurzel/utils/to_markdown/*"
    ]
precedence = "override"
SPDX-FileCopyrightText = "2020 suntong"
SPDX-License-Identifier = "MIT"<|MERGE_RESOLUTION|>--- conflicted
+++ resolved
@@ -25,12 +25,9 @@
     "DIRECT_REQUIREMENTS.txt",
     "tests/data/scraperapi/*.html",
     "docs/**/*.md",
-<<<<<<< HEAD
     "tests/data/**/*",
-=======
     "examples/**/*.md",
     "**/requirements.txt",
->>>>>>> d911c8db
     ]
 precedence = "override"
 SPDX-FileCopyrightText = "NONE"
